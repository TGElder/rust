--- conflicted
+++ resolved
@@ -71,25 +71,16 @@
             simulation: SimulationParameters::default(),
             mines: vec![
                 Mine {
-<<<<<<< HEAD
                     resource: Resource::Shelter,
-                    mine: WorldObject::House,
+                    object: WorldObject::House,
                 },
                 Mine {
-                    resource: Resource::Crops,
-                    mine: WorldObject::Crop { rotated: false },
-                },
-                Mine {
-                    resource: Resource::Pasture,
-                    mine: WorldObject::None,
-=======
                     resource: Resource::Crops,
                     object: WorldObject::Crop { rotated: false },
                 },
                 Mine {
                     resource: Resource::Pasture,
                     object: WorldObject::Pasture,
->>>>>>> 63a85bb4
                 },
             ],
         }
