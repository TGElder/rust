use super::vegetation::VegetationType;
use commons::V2;
use serde::{Deserialize, Serialize};

#[derive(Clone, Copy, PartialEq, Debug, Serialize, Deserialize)]
pub enum WorldObject {
    None,
    Vegetation {
        vegetation_type: VegetationType,
        offset: V2<f32>,
    },
    Crop {
        rotated: bool,
    },
<<<<<<< HEAD
    House,
=======
    Pasture,
>>>>>>> 63a85bb4
}<|MERGE_RESOLUTION|>--- conflicted
+++ resolved
@@ -12,9 +12,6 @@
     Crop {
         rotated: bool,
     },
-<<<<<<< HEAD
     House,
-=======
     Pasture,
->>>>>>> 63a85bb4
 }