--- conflicted
+++ resolved
@@ -6,10 +6,6 @@
 use commons::grid::Grid;
 use commons::{v2, V2};
 use std::collections::{HashMap, HashSet};
-<<<<<<< HEAD
-use std::iter::empty;
-=======
->>>>>>> 2b779b48
 
 pub struct ResourceTargets<T> {
     cx: T,
@@ -39,19 +35,10 @@
             self.get_resources(&positions),
             self.cx.get_world_objects(&positions)
         );
-<<<<<<< HEAD
-        self.cx
-            .load_targets(
-                self.get_targets(&positions, &resources, &world_objects)
-                    .await,
-            )
-            .await;
-=======
 
         let targets = get_targets(&positions, &resources, &world_objects);
 
         self.cx.load_targets(targets).await;
->>>>>>> 2b779b48
     }
 
     async fn get_resources(
@@ -66,20 +53,6 @@
                     .collect()
             })
             .await
-<<<<<<< HEAD
-    }
-
-    async fn get_targets<'a>(
-        &self,
-        positions: &'a HashSet<V2<usize>>,
-        resources: &'a HashMap<V2<usize>, HashSet<Resource>>,
-        world_objects: &'a HashMap<V2<usize>, WorldObject>,
-    ) -> impl Iterator<Item = Target<'a>> {
-        positions
-            .iter()
-            .flat_map(move |position| get_targets_at(&position, &resources, &world_objects))
-=======
->>>>>>> 2b779b48
     }
 
     async fn all_positions(&self) -> HashSet<V2<usize>> {
@@ -89,21 +62,6 @@
     }
 }
 
-<<<<<<< HEAD
-fn get_targets_at<'a>(
-    position: &'a V2<usize>,
-    resources: &'a HashMap<V2<usize>, HashSet<Resource>>,
-    world_objects: &'a HashMap<V2<usize>, WorldObject>,
-) -> Box<dyn Iterator<Item = Target<'a>> + Send + 'a> {
-    let resources = unwrap_or!(resources.get(position), return Box::new(empty()));
-    let world_object = unwrap_or!(world_objects.get(position), return Box::new(empty()));
-
-    Box::new(resources.iter().map(move |resource| Target {
-        position,
-        name: resource.name(),
-        target: !blocked_by(*resource, world_object),
-    }))
-=======
 fn get_targets<'a>(
     positions: &'a HashSet<V2<usize>>,
     resources: &'a HashMap<V2<usize>, HashSet<Resource>>,
@@ -124,7 +82,6 @@
         name: resource.name(),
         target: !blocked_by(*resource, world_object),
     })
->>>>>>> 2b779b48
 }
 
 fn all_positions(resources: &Resources) -> HashSet<V2<usize>> {
