--- conflicted
+++ resolved
@@ -2,14 +2,8 @@
 
 use crate::traits::has::HasParameters;
 use crate::traits::{
-<<<<<<< HEAD
-    AnyoneControls, GetBuildInstruction, GetSettlement, InsertBuildInstruction, Micros,
-    RandomTownName, RefreshTargets, RemoveBuildInstruction, RemoveWorldObject, WithRouteToPorts,
-    WithRoutes, WithTraffic, WithWorld,
-=======
     AnyoneControls, GetSettlement, InsertBuildInstruction, Micros, RandomTownName,
     WithRouteToPorts, WithRoutes, WithTraffic, WithWorld,
->>>>>>> 63a85bb4
 };
 
 use std::collections::HashSet;
