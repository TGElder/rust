use std::sync::Arc;

use commons::fn_sender::{fn_channel, FnSender};
use futures::executor::ThreadPool;
use futures::future::FutureExt;
use isometric::event_handlers::ZoomHandler;
use isometric::IsometricEngine;

use crate::actors::{
<<<<<<< HEAD
    BasicRoadBuilder, Micros, ObjectBuilder, TownBuilderActor, TownHouseArtist, TownLabelArtist,
    VisibilityActor, Voyager, WorldArtistActor,
=======
    AvatarArtistActor, AvatarVisibility, BasicAvatarControls, BasicRoadBuilder, Cheats, Labels,
    ObjectBuilder, PathfinderService, PathfindingAvatarControls, PrimeMover, ResourceTargets,
    Rotate, SetupNewWorld, SpeedControl, TownBuilderActor, TownHouseArtist, TownLabelArtist,
    VisibilityActor, Voyager, WorldArtistActor, WorldColoringParameters,
>>>>>>> 825cda2b
};
use crate::artists::{AvatarArtist, AvatarArtistParams, WorldArtist, WorldArtistParameters};
use crate::avatar::AvatarTravelDuration;
use crate::game::{Game, GameState};
use crate::pathfinder::Pathfinder;
use crate::road_builder::AutoRoadTravelDuration;
use crate::simulation::builders::{CropsBuilder, RoadBuilder, TownBuilder};
use crate::simulation::demand_fn::{homeland_demand_fn, town_demand_fn};
use crate::simulation::processors::{
    max_abs_population_change, BuildCrops, BuildRoad, BuildSim, BuildTown, GetDemand,
    GetRouteChanges, GetRoutes, GetTerritory, GetTownTraffic, InstructionLogger, RemoveCrops,
    RemoveRoad, RemoveTown, StepHomeland, StepTown, UpdateCurrentPopulation, UpdateEdgeTraffic,
    UpdateHomelandPopulation, UpdatePositionTraffic, UpdateRouteToPorts, UpdateTown,
};
use crate::simulation::Simulation;
use crate::system::{EventForwarderActor, EventForwarderConsumer, Polysender};
use crate::traits::{SendGame, SendGameState};
use commons::process::Process;

pub struct System {
    pub tx: Polysender,
    pub pool: ThreadPool,
    pub avatar_artist: Process<AvatarArtistActor<Polysender>>,
    pub avatar_visibility: Process<AvatarVisibility<Polysender>>,
    pub basic_avatar_controls: Process<BasicAvatarControls<Polysender>>,
    pub basic_road_builder: Process<BasicRoadBuilder<Polysender>>,
<<<<<<< HEAD
    pub micros: Process<Micros>,
=======
    pub cheats: Process<Cheats<Polysender>>,
>>>>>>> 825cda2b
    pub event_forwarder: Process<EventForwarderActor>,
    pub labels: Process<Labels<Polysender>>,
    pub object_builder: Process<ObjectBuilder<Polysender>>,
    pub pathfinding_avatar_controls: Process<PathfindingAvatarControls<Polysender>>,
    pub pathfinder_with_planned_roads: Process<PathfinderService<Polysender, AvatarTravelDuration>>,
    pub pathfinder_without_planned_roads:
        Process<PathfinderService<Polysender, AvatarTravelDuration>>,
    pub prime_mover: Process<PrimeMover<Polysender>>,
    pub resource_targets: Process<ResourceTargets<Polysender>>,
    pub rotate: Process<Rotate>,
    pub setup_new_world: Process<SetupNewWorld<Polysender>>,
    pub simulation: Process<Simulation<Polysender>>,
    pub speed_control: Process<SpeedControl<Polysender>>,
    pub town_builder: Process<TownBuilderActor<Polysender>>,
    pub town_house_artist: Process<TownHouseArtist<Polysender>>,
    pub town_label_artist: Process<TownLabelArtist<Polysender>>,
    pub visibility: Process<VisibilityActor<Polysender>>,
    pub voyager: Process<Voyager<Polysender>>,
    pub world_artist: Process<WorldArtistActor<Polysender>>,
}

impl System {
    pub fn new(
        game_state: &GameState,
        engine: &mut IsometricEngine,
        game_tx: &FnSender<Game>,
        pool: ThreadPool,
    ) -> System {
        let (avatar_artist_tx, avatar_artist_rx) = fn_channel();
        let (avatar_visibility_tx, avatar_visibility_rx) = fn_channel();
        let (basic_avatar_controls_tx, basic_avatar_controls_rx) = fn_channel();
        let (basic_road_builder_tx, basic_road_builder_rx) = fn_channel();
<<<<<<< HEAD
        let (micros_tx, micros_rx) = fn_channel();
=======
        let (cheats_tx, cheats_rx) = fn_channel();
        let (labels_tx, labels_rx) = fn_channel();
>>>>>>> 825cda2b
        let (object_builder_tx, object_builder_rx) = fn_channel();
        let (pathfinder_with_planned_roads_tx, pathfinder_with_planned_roads_rx) = fn_channel();
        let (pathfinder_without_planned_roads_tx, pathfinder_without_planned_roads_rx) =
            fn_channel();
        let (pathfinding_avatar_controls_tx, pathfinding_avatar_controls_rx) = fn_channel();
        let (prime_mover_tx, prime_mover_rx) = fn_channel();
        let (resource_targets_tx, resource_targets_rx) = fn_channel();
        let (rotate_tx, rotate_rx) = fn_channel();
        let (setup_new_world_tx, setup_new_world_rx) = fn_channel();
        let (simulation_tx, simulation_rx) = fn_channel();
        let (speed_control_tx, speed_control_rx) = fn_channel();
        let (town_builder_tx, town_builder_rx) = fn_channel();
        let (town_house_artist_tx, town_house_artist_rx) = fn_channel();
        let (town_label_artist_tx, town_label_artist_rx) = fn_channel();
        let (visibility_tx, visibility_rx) = fn_channel();
        let (voyager_tx, voyager_rx) = fn_channel();
        let (world_artist_tx, world_artist_rx) = fn_channel();

        let tx = Polysender {
            game_tx: game_tx.clone_with_name("polysender"),
            avatar_artist_tx,
            avatar_visibility_tx,
            basic_avatar_controls_tx,
            basic_road_builder_tx,
<<<<<<< HEAD
            micros_tx,
=======
            cheats_tx,
            labels_tx,
>>>>>>> 825cda2b
            object_builder_tx,
            pathfinder_with_planned_roads_tx,
            pathfinder_without_planned_roads_tx,
            pathfinding_avatar_controls_tx,
            prime_mover_tx,
            resource_targets_tx,
            setup_new_world_tx,
            rotate_tx,
            simulation_tx,
            speed_control_tx,
            town_builder_tx,
            town_house_artist_tx,
            town_label_artist_tx,
            visibility_tx,
            voyager_tx,
            world_artist_tx,
        };

        let (event_forwarder_tx, event_forwarder_rx) = fn_channel();
        engine.add_event_consumer(EventForwarderConsumer::new(event_forwarder_tx));
        engine.add_event_handler(ZoomHandler::default());

        let avatar_travel_duration_with_planned_roads = Arc::new(
            AvatarTravelDuration::with_planned_roads_as_roads(&game_state.params.avatar_travel),
        );
        let avatar_travel_duration_without_planned_roads = Arc::new(
            AvatarTravelDuration::with_planned_roads_ignored(&game_state.params.avatar_travel),
        );
        let road_build_travel_duration = Arc::new(AutoRoadTravelDuration::from_params(
            &game_state.params.auto_road_travel,
        ));

        let config = System {
            tx: tx.clone_with_name("processes"),
            pool,
            avatar_artist: Process::new(
                AvatarArtistActor::new(
                    tx.clone_with_name("avatar_artist"),
                    engine.command_tx(),
                    AvatarArtist::new(AvatarArtistParams::new(&game_state.params.light_direction)),
                ),
                avatar_artist_rx,
            ),
            avatar_visibility: Process::new(
                AvatarVisibility::new(tx.clone_with_name("avatar_visibility")),
                avatar_visibility_rx,
            ),
            basic_avatar_controls: Process::new(
                BasicAvatarControls::new(
                    tx.clone_with_name("basic_avatar_controls"),
                    avatar_travel_duration_without_planned_roads.clone(),
                ),
                basic_avatar_controls_rx,
            ),
            basic_road_builder: Process::new(
                BasicRoadBuilder::new(
                    tx.clone_with_name("basic_road_builder"),
                    avatar_travel_duration_without_planned_roads.clone(),
                    road_build_travel_duration.clone(),
                ),
                basic_road_builder_rx,
            ),
<<<<<<< HEAD
            micros: Process::new(Micros::new(game_state.params.default_speed), micros_rx),
=======
            cheats: Process::new(Cheats::new(tx.clone_with_name("cheats")), cheats_rx),
>>>>>>> 825cda2b
            event_forwarder: Process::new(
                EventForwarderActor::new(tx.clone_with_name("event_forwarder")),
                event_forwarder_rx,
            ),
            labels: Process::new(
                Labels::new(tx.clone_with_name("labels"), engine.command_tx()),
                labels_rx,
            ),
            object_builder: Process::new(
                ObjectBuilder::new(tx.clone_with_name("object_builder"), game_state.params.seed),
                object_builder_rx,
            ),
            pathfinder_with_planned_roads: Process::new(
                PathfinderService::new(
                    tx.clone_with_name("pathfinder_with_planned_roads"),
                    Pathfinder::new(&game_state.world, avatar_travel_duration_with_planned_roads),
                ),
                pathfinder_with_planned_roads_rx,
            ),
            pathfinder_without_planned_roads: Process::new(
                PathfinderService::new(
                    tx.clone_with_name("pathfinder_without_planned_roads"),
                    Pathfinder::new(
                        &game_state.world,
                        avatar_travel_duration_without_planned_roads.clone(),
                    ),
                ),
                pathfinder_without_planned_roads_rx,
            ),
            pathfinding_avatar_controls: Process::new(
                PathfindingAvatarControls::new(
                    tx.clone_with_name("pathfinding_avatar_controls"),
                    avatar_travel_duration_without_planned_roads.clone(),
                ),
                pathfinding_avatar_controls_rx,
            ),
            prime_mover: Process::new(
                PrimeMover::new(
                    tx.clone_with_name("prime_mover"),
                    game_state.params.avatars,
                    game_state.params.seed,
                    avatar_travel_duration_without_planned_roads,
                    &game_state.params.nations,
                ),
                prime_mover_rx,
            ),
            resource_targets: Process::new(
                ResourceTargets::new(tx.clone_with_name("resource_targets")),
                resource_targets_rx,
            ),
            rotate: Process::new(Rotate::new(engine.command_tx()), rotate_rx),
            setup_new_world: Process::new(
                SetupNewWorld::new(tx.clone_with_name("setup_new_world")),
                setup_new_world_rx,
            ),
            simulation: Process::new(
                Simulation::new(
                    tx.clone_with_name("simulation"),
                    vec![
                        Box::new(InstructionLogger::new()),
                        Box::new(BuildSim::new(
                            tx.clone_with_name("build_sim"),
                            vec![
                                Box::new(TownBuilder::new(tx.clone_with_name("town_builder"))),
                                Box::new(RoadBuilder::new(tx.clone_with_name("road_builder"))),
                                Box::new(CropsBuilder::new(tx.clone_with_name("crops_builder"))),
                            ],
                        )),
                        Box::new(StepHomeland::new(game_tx)),
                        Box::new(StepTown::new(game_tx)),
                        Box::new(GetTerritory::new(
                            game_tx,
                            tx.clone_with_name("get_territory"),
                        )),
                        Box::new(GetTownTraffic::new(game_tx)),
                        Box::new(UpdateTown::new(tx.clone_with_name("update_town"))),
                        Box::new(RemoveTown::new(tx.clone_with_name("remove_town"))),
                        Box::new(UpdateHomelandPopulation::new(
                            tx.clone_with_name("update_homeland_population"),
                        )),
                        Box::new(UpdateCurrentPopulation::new(
                            tx.clone_with_name("update_current_population"),
                            max_abs_population_change,
                        )),
                        Box::new(GetDemand::new(town_demand_fn)),
                        Box::new(GetDemand::new(homeland_demand_fn)),
                        Box::new(GetRoutes::new(tx.clone_with_name("get_routes"))),
                        Box::new(GetRouteChanges::new(game_tx)),
                        Box::new(UpdatePositionTraffic::new()),
                        Box::new(UpdateEdgeTraffic::new()),
                        Box::new(BuildTown::new(tx.clone_with_name("build_town"))),
                        Box::new(BuildCrops::new(
                            tx.clone_with_name("build_crops"),
                            game_state.params.seed,
                        )),
                        Box::new(RemoveCrops::new(tx.clone_with_name("remove_crops"))),
                        Box::new(BuildRoad::new(
                            tx.clone_with_name("build_road"),
                            road_build_travel_duration,
                        )),
                        Box::new(RemoveRoad::new(tx.clone_with_name("remove_road"))),
                        Box::new(UpdateRouteToPorts::new(game_tx)),
                    ],
                ),
                simulation_rx,
            ),
            speed_control: Process::new(
                SpeedControl::new(tx.clone_with_name("speed_control")),
                speed_control_rx,
            ),
            town_builder: Process::new(
                TownBuilderActor::new(tx.clone_with_name("town_builder_actor")),
                town_builder_rx,
            ),
            town_house_artist: Process::new(
                TownHouseArtist::new(
                    tx.clone_with_name("town_houses"),
                    engine.command_tx(),
                    game_state.params.town_artist,
                ),
                town_house_artist_rx,
            ),
            town_label_artist: Process::new(
                TownLabelArtist::new(
                    tx.clone_with_name("town_labels"),
                    engine.command_tx(),
                    game_state.params.town_artist,
                ),
                town_label_artist_rx,
            ),
            visibility: Process::new(
                VisibilityActor::new(tx.clone_with_name("visibility")),
                visibility_rx,
            ),
            voyager: Process::new(Voyager::new(tx.clone_with_name("voyager")), voyager_rx),
            world_artist: Process::new(
                WorldArtistActor::new(
                    tx.clone_with_name("world_artist_actor"),
                    engine.command_tx(),
                    WorldArtist::new(
                        &game_state.world,
                        WorldArtistParameters {
                            waterfall_gradient: game_state
                                .params
                                .avatar_travel
                                .max_navigable_river_gradient,
                            ..WorldArtistParameters::default()
                        },
                    ),
                    WorldColoringParameters {
                        colors: game_state.params.base_colors,
                        beach_level: game_state.params.world_gen.beach_level,
                        cliff_gradient: game_state.params.world_gen.cliff_gradient,
                        snow_temperature: game_state.params.snow_temperature,
                        light_direction: game_state.params.light_direction,
                    },
                    0.3,
                    &game_state.params.nations,
                ),
                world_artist_rx,
            ),
        };

        config.send_init_messages();

        config
    }

    pub fn send_init_messages(&self) {
        // TODO init micros
        self.tx
            .avatar_artist_tx
            .send(|avatar_artist| avatar_artist.init());
        self.tx.labels_tx.send(|labels| labels.init());
        self.tx
            .resource_targets_tx
            .send_future(|resource_targets| resource_targets.init().boxed());
        self.tx
            .pathfinder_with_planned_roads_tx
            .send_future(|pathfinder| pathfinder.init().boxed());
        self.tx
            .pathfinder_without_planned_roads_tx
            .send_future(|pathfinder| pathfinder.init().boxed());
        self.tx
            .town_house_artist_tx
            .send_future(|town_house_artist| town_house_artist.init().boxed());
        self.tx
            .town_label_artist_tx
            .send_future(|town_label_artist| town_label_artist.init().boxed());
        self.tx
            .visibility_tx
            .send_future(|visibility| visibility.init().boxed());
        self.tx
            .world_artist_tx
            .send_future(|world_artist| world_artist.init().boxed());
    }

    pub fn new_game(&self) {
        self.tx
            .prime_mover_tx
            .send_future(|prime_mover| prime_mover.new_game().boxed());
        self.tx
            .setup_new_world_tx
            .send_future(|setup_new_world| setup_new_world.new_game().boxed());
        self.tx
            .simulation_tx
            .send_future(|simulation| simulation.new_game().boxed());
        self.tx
            .visibility_tx
            .send_future(|visibility| visibility.new_game().boxed());
    }

    pub async fn start(&mut self) {
        // TODO dependencies
        self.tx
            .send_game_state(|game_state| game_state.speed = game_state.params.default_speed)
            .await;

<<<<<<< HEAD
        self.micros.run_passive(&self.pool).await;
=======
        self.pathfinder_with_planned_roads
            .run_passive(&self.pool)
            .await;
        self.pathfinder_without_planned_roads
            .run_passive(&self.pool)
            .await;

        self.setup_new_world.run_passive(&self.pool).await;
>>>>>>> 825cda2b
        self.world_artist.run_passive(&self.pool).await;
        self.voyager.run_passive(&self.pool).await;
        self.visibility.run_passive(&self.pool).await;
        self.town_house_artist.run_passive(&self.pool).await;
        self.town_label_artist.run_passive(&self.pool).await;
        self.resource_targets.run_passive(&self.pool).await;
        self.rotate.run_passive(&self.pool).await;
        self.town_builder.run_passive(&self.pool).await;
        self.speed_control.run_passive(&self.pool).await;
        self.simulation.run_active(&self.pool).await;
        self.prime_mover.run_active(&self.pool).await;
        self.pathfinding_avatar_controls
            .run_passive(&self.pool)
            .await;
        self.object_builder.run_passive(&self.pool).await;
        self.labels.run_passive(&self.pool).await;
        self.cheats.run_passive(&self.pool).await;
        self.basic_road_builder.run_passive(&self.pool).await;
        self.basic_avatar_controls.run_passive(&self.pool).await;
        self.avatar_visibility.run_active(&self.pool).await;
        self.avatar_artist.run_passive(&self.pool).await;
        self.event_forwarder.run_passive(&self.pool).await;
    }

    pub async fn pause(&mut self) {
        self.event_forwarder.drain(&self.pool, false).await;
        self.avatar_artist.drain(&self.pool, true).await;
        self.avatar_visibility.drain(&self.pool, true).await;
        self.basic_avatar_controls.drain(&self.pool, true).await;
        self.basic_road_builder.drain(&self.pool, true).await;
        self.cheats.drain(&self.pool, true).await;
        self.labels.drain(&self.pool, true).await;
        self.object_builder.drain(&self.pool, true).await;
        self.pathfinding_avatar_controls
            .drain(&self.pool, true)
            .await;
        self.prime_mover.drain(&self.pool, true).await;
        self.simulation.drain(&self.pool, true).await;
        self.speed_control.drain(&self.pool, true).await;
        self.town_builder.drain(&self.pool, true).await;
        self.rotate.drain(&self.pool, true).await;
        self.resource_targets.drain(&self.pool, true).await;
        self.town_label_artist.drain(&self.pool, true).await;
        self.town_house_artist.drain(&self.pool, true).await;
        self.visibility.drain(&self.pool, true).await;
        self.voyager.drain(&self.pool, true).await;
        self.world_artist.drain(&self.pool, true).await;
<<<<<<< HEAD
        self.micros.drain(&self.pool, true).await;
=======
        self.setup_new_world.drain(&self.pool, true).await;

        self.pathfinder_without_planned_roads
            .drain(&self.pool, true)
            .await;
        self.pathfinder_with_planned_roads
            .drain(&self.pool, true)
            .await;
>>>>>>> 825cda2b

        self.tx
            .send_game_state(|game_state| game_state.speed = 0.0)
            .await;
    }

    pub async fn save(&mut self, path: &str) {
<<<<<<< HEAD
        self.micros.object_mut().unwrap().save(path);
=======
        self.labels.object_ref().unwrap().save(path);
        self.prime_mover.object_ref().unwrap().save(path);
>>>>>>> 825cda2b
        self.simulation.object_ref().unwrap().save(path);
        self.visibility.object_ref().unwrap().save(path);

        let path = path.to_string();
        self.tx.send_game(|game| game.save(path)).await;
    }

    pub fn load(&mut self, path: &str) {
<<<<<<< HEAD
        self.micros.object_mut().unwrap().load(path);
=======
        self.labels.object_mut().unwrap().load(path);
        self.prime_mover.object_mut().unwrap().load(path);
>>>>>>> 825cda2b
        self.simulation.object_mut().unwrap().load(path);
        self.visibility.object_mut().unwrap().load(path);
    }
}<|MERGE_RESOLUTION|>--- conflicted
+++ resolved
@@ -6,17 +6,7 @@
 use isometric::event_handlers::ZoomHandler;
 use isometric::IsometricEngine;
 
-use crate::actors::{
-<<<<<<< HEAD
-    BasicRoadBuilder, Micros, ObjectBuilder, TownBuilderActor, TownHouseArtist, TownLabelArtist,
-    VisibilityActor, Voyager, WorldArtistActor,
-=======
-    AvatarArtistActor, AvatarVisibility, BasicAvatarControls, BasicRoadBuilder, Cheats, Labels,
-    ObjectBuilder, PathfinderService, PathfindingAvatarControls, PrimeMover, ResourceTargets,
-    Rotate, SetupNewWorld, SpeedControl, TownBuilderActor, TownHouseArtist, TownLabelArtist,
-    VisibilityActor, Voyager, WorldArtistActor, WorldColoringParameters,
->>>>>>> 825cda2b
-};
+use crate::actors::{AvatarArtistActor, AvatarVisibility, BasicAvatarControls, BasicRoadBuilder, Cheats, Labels, Micros, ObjectBuilder, PathfinderService, PathfindingAvatarControls, PrimeMover, ResourceTargets, Rotate, SetupNewWorld, SpeedControl, TownBuilderActor, TownHouseArtist, TownLabelArtist, VisibilityActor, Voyager, WorldArtistActor, WorldColoringParameters};
 use crate::artists::{AvatarArtist, AvatarArtistParams, WorldArtist, WorldArtistParameters};
 use crate::avatar::AvatarTravelDuration;
 use crate::game::{Game, GameState};
@@ -42,12 +32,9 @@
     pub avatar_visibility: Process<AvatarVisibility<Polysender>>,
     pub basic_avatar_controls: Process<BasicAvatarControls<Polysender>>,
     pub basic_road_builder: Process<BasicRoadBuilder<Polysender>>,
-<<<<<<< HEAD
+    pub cheats: Process<Cheats<Polysender>>,
+    pub event_forwarder: Process<EventForwarderActor>,
     pub micros: Process<Micros>,
-=======
-    pub cheats: Process<Cheats<Polysender>>,
->>>>>>> 825cda2b
-    pub event_forwarder: Process<EventForwarderActor>,
     pub labels: Process<Labels<Polysender>>,
     pub object_builder: Process<ObjectBuilder<Polysender>>,
     pub pathfinding_avatar_controls: Process<PathfindingAvatarControls<Polysender>>,
@@ -79,12 +66,9 @@
         let (avatar_visibility_tx, avatar_visibility_rx) = fn_channel();
         let (basic_avatar_controls_tx, basic_avatar_controls_rx) = fn_channel();
         let (basic_road_builder_tx, basic_road_builder_rx) = fn_channel();
-<<<<<<< HEAD
+        let (cheats_tx, cheats_rx) = fn_channel();
         let (micros_tx, micros_rx) = fn_channel();
-=======
-        let (cheats_tx, cheats_rx) = fn_channel();
         let (labels_tx, labels_rx) = fn_channel();
->>>>>>> 825cda2b
         let (object_builder_tx, object_builder_rx) = fn_channel();
         let (pathfinder_with_planned_roads_tx, pathfinder_with_planned_roads_rx) = fn_channel();
         let (pathfinder_without_planned_roads_tx, pathfinder_without_planned_roads_rx) =
@@ -109,12 +93,9 @@
             avatar_visibility_tx,
             basic_avatar_controls_tx,
             basic_road_builder_tx,
-<<<<<<< HEAD
-            micros_tx,
-=======
             cheats_tx,
             labels_tx,
->>>>>>> 825cda2b
+            micros_tx,
             object_builder_tx,
             pathfinder_with_planned_roads_tx,
             pathfinder_without_planned_roads_tx,
@@ -177,11 +158,8 @@
                 ),
                 basic_road_builder_rx,
             ),
-<<<<<<< HEAD
+            cheats: Process::new(Cheats::new(tx.clone_with_name("cheats")), cheats_rx),
             micros: Process::new(Micros::new(game_state.params.default_speed), micros_rx),
-=======
-            cheats: Process::new(Cheats::new(tx.clone_with_name("cheats")), cheats_rx),
->>>>>>> 825cda2b
             event_forwarder: Process::new(
                 EventForwarderActor::new(tx.clone_with_name("event_forwarder")),
                 event_forwarder_rx,
@@ -399,10 +377,8 @@
         self.tx
             .send_game_state(|game_state| game_state.speed = game_state.params.default_speed)
             .await;
-
-<<<<<<< HEAD
         self.micros.run_passive(&self.pool).await;
-=======
+        
         self.pathfinder_with_planned_roads
             .run_passive(&self.pool)
             .await;
@@ -411,7 +387,6 @@
             .await;
 
         self.setup_new_world.run_passive(&self.pool).await;
->>>>>>> 825cda2b
         self.world_artist.run_passive(&self.pool).await;
         self.voyager.run_passive(&self.pool).await;
         self.visibility.run_passive(&self.pool).await;
@@ -459,31 +434,25 @@
         self.visibility.drain(&self.pool, true).await;
         self.voyager.drain(&self.pool, true).await;
         self.world_artist.drain(&self.pool, true).await;
-<<<<<<< HEAD
-        self.micros.drain(&self.pool, true).await;
-=======
         self.setup_new_world.drain(&self.pool, true).await;
-
+        
         self.pathfinder_without_planned_roads
             .drain(&self.pool, true)
             .await;
-        self.pathfinder_with_planned_roads
+            self.pathfinder_with_planned_roads
             .drain(&self.pool, true)
             .await;
->>>>>>> 825cda2b
-
+            
+        self.micros.drain(&self.pool, true).await;
         self.tx
             .send_game_state(|game_state| game_state.speed = 0.0)
             .await;
     }
 
     pub async fn save(&mut self, path: &str) {
-<<<<<<< HEAD
+        self.labels.object_ref().unwrap().save(path);
         self.micros.object_mut().unwrap().save(path);
-=======
-        self.labels.object_ref().unwrap().save(path);
         self.prime_mover.object_ref().unwrap().save(path);
->>>>>>> 825cda2b
         self.simulation.object_ref().unwrap().save(path);
         self.visibility.object_ref().unwrap().save(path);
 
@@ -492,12 +461,9 @@
     }
 
     pub fn load(&mut self, path: &str) {
-<<<<<<< HEAD
+        self.labels.object_mut().unwrap().load(path);
         self.micros.object_mut().unwrap().load(path);
-=======
-        self.labels.object_mut().unwrap().load(path);
         self.prime_mover.object_mut().unwrap().load(path);
->>>>>>> 825cda2b
         self.simulation.object_mut().unwrap().load(path);
         self.visibility.object_mut().unwrap().load(path);
     }
